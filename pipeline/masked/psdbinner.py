--- conflicted
+++ resolved
@@ -2,12 +2,9 @@
 
 from ..psdbinner import PSDBinner
 from typing import List, Tuple
+from sklearn.base import BaseEstimator, TransformerMixin  # type: ignore
 
-<<<<<<< HEAD
-=======
-
->>>>>>> dd5efc17
-class MaskedPSDBinner(PSDBinner):
+class MaskedPSDBinner(PSDBinner,BaseEstimator):
     def transform(  # type: ignore
         self, x: np.ma.core.MaskedArray, *args, **kwargs  # type: ignore
     ) -> np.ndarray:  # type: ignore
